--- conflicted
+++ resolved
@@ -42,28 +42,21 @@
         } else {
             // Otherwise, look for an `Authorization` header on the request
             // and try to find a user in the database with a matching API token
-<<<<<<< HEAD
-            let user_auth = req.headers().find("Authorization").and_then(|headers| {
+            let user_auth = if let Some(headers) = req.headers().find("Authorization") {
                 let auth_header = headers[0].to_string();
 
                 User::find_by_api_token(&conn, &auth_header)
-                    .ok()
                     .map(|user| (AuthenticationSource::ApiToken { auth_header }, user))
-            });
-
-            if let Some((api_token, user)) = user_auth {
-=======
-            let user = if let Some(headers) = req.headers().find("Authorization") {
-                User::find_by_api_token(&conn, headers[0])
                     .optional()
-                    .map_err(|e| Box::new(e) as Box<dyn Error + Send>)?
+                    .map_err(|e| return Box::new(e) as Box<dyn Error + Send>)?
             } else {
                 None
             };
+
             drop(conn);
-            if let Some(user) = user {
->>>>>>> 6a44062e
-                // Attach the `User` model from the database to the request
+
+            if let Some((api_token, user)) = user_auth {
+                // Attach the `User` model from the database and the API token to the request
                 req.mut_extensions().insert(user);
                 req.mut_extensions().insert(api_token);
             }
