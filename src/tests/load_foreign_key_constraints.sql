-- This can't quite use Diesel's query builder yet, because diesel doesn't
-- have the `ARRAY[]` constructor
SELECT relname, conname, pg_get_constraintdef(pg_constraint.oid, true) AS definition
    FROM pg_attribute
    INNER JOIN pg_class ON pg_class.oid = attrelid
    LEFT JOIN pg_constraint ON pg_class.oid = conrelid AND ARRAY[attnum] = conkey
    INNER JOIN pg_namespace ON pg_namespace.oid = pg_class.relnamespace
    WHERE attname = $1
<<<<<<< HEAD
      AND contype = 'f'
=======
      AND relkind = 'r'
      AND (contype IS NULL OR contype = 'f')
>>>>>>> 12c64bc7
      AND nspname = 'public';<|MERGE_RESOLUTION|>--- conflicted
+++ resolved
@@ -6,10 +6,6 @@
     LEFT JOIN pg_constraint ON pg_class.oid = conrelid AND ARRAY[attnum] = conkey
     INNER JOIN pg_namespace ON pg_namespace.oid = pg_class.relnamespace
     WHERE attname = $1
-<<<<<<< HEAD
-      AND contype = 'f'
-=======
       AND relkind = 'r'
       AND (contype IS NULL OR contype = 'f')
->>>>>>> 12c64bc7
       AND nspname = 'public';